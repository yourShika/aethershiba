--- conflicted
+++ resolved
@@ -265,10 +265,6 @@
             );
 
             const focusDisplay = formatFocusList(selectedProfile.focusList);
-<<<<<<< HEAD
-
-=======
->>>>>>> ab99ec29
             const focusField = [
                 activeList.length ? `**Active:** ${activeList.join(', ')}` : null,
                 recruitmentText ? `**Recruitment:** ${recruitmentText}` : null,
