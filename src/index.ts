--- conflicted
+++ resolved
@@ -7,10 +7,7 @@
 import { commandHandler } from './handlers/commandHandler.js';
 import { registerEvents } from './events/index.js';
 import { startHousingMessageWatcher } from './functions/housing/housingMessageWatcher.js';
-<<<<<<< HEAD
-=======
 import { botConfig } from './config.js';
->>>>>>> c7625207
 
 // Ensure the Discord token is available. Without it the bot cannot start.
 const token = process.env.DISCORD_TOKEN;
