// Entry point for the Discord bot. Sets up the client,
// loads configuration and registers all slash commands.
import 'dotenv/config';
import { Client, GatewayIntentBits } from 'discord.js';
import { logger } from './lib/logger.js';
import { commands } from './handlers/commandInit.js';
import { commandHandler } from './handlers/commandHandler.js';
import { registerEvents } from './events/index.js';
<<<<<<< HEAD
import { startHousingMessageWatcher } from './functions/housing/housingMessageWatcher.js';
=======
import { botConfig } from './config.js';
>>>>>>> 40062a01

// Ensure the Discord token is available. Without it the bot cannot start.
const token = process.env.DISCORD_TOKEN;
if (!token) {
    console.error('❌ Missing DISCORD_TOKEN in .env');
    process.exit(1);
}

// Create a new Discord client with guild intent. No other
// intents are required at the moment.
const client = new Client({
    intents: [GatewayIntentBits.Guilds],
    presence: botConfig.presence,
});

// Register all commands with the handler so they can be deployed and executed.
commandHandler.registerAll(commands);

// Set up event listeners.
registerEvents(client);
startHousingMessageWatcher(client);

// Finally log in using the provided token. Any login failure is fatal.
client.login(token).catch((e) => {
    logger.error('❌ Login failed:', e);
    process.exit(1);
});<|MERGE_RESOLUTION|>--- conflicted
+++ resolved
@@ -6,11 +6,8 @@
 import { commands } from './handlers/commandInit.js';
 import { commandHandler } from './handlers/commandHandler.js';
 import { registerEvents } from './events/index.js';
-<<<<<<< HEAD
 import { startHousingMessageWatcher } from './functions/housing/housingMessageWatcher.js';
-=======
 import { botConfig } from './config.js';
->>>>>>> 40062a01
 
 // Ensure the Discord token is available. Without it the bot cannot start.
 const token = process.env.DISCORD_TOKEN;
